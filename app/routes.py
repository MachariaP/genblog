--- conflicted
+++ resolved
@@ -5,13 +5,9 @@
 import sqlalchemy as sa
 from app import app, db
 from app.forms import LoginForm, RegistrationForm, EditProfileForm, \
-<<<<<<< HEAD
-    EmptyForm, PostForm
-=======
-    EmptyForm, PostForm, ResetPasswordRequestForm
+    EmptyForm, PostForm, ResetPasswordRequestForm, ResetPasswordForm
+from app.models import User, Post
 from app.email import send_password_reset_email
->>>>>>> 2a3c2905
-from app.models import User, Post
 
 
 @app.before_request
@@ -97,6 +93,38 @@
         flash('Congratulations, you are now a registered user!')
         return redirect(url_for('login'))
     return render_template('register.html', title='Register', form=form)
+
+
+@app.route('/reset_password_request', methods=['GET', 'POST'])
+def reset_password_request():
+    if current_user.is_authenticated:
+        return redirect(url_for('index'))
+    form = ResetPasswordRequestForm()
+    if form.validate_on_submit():
+        user = db.session.scalar(
+            sa.select(User).where(User.email == form.email.data))
+        if user:
+            send_password_reset_email(user)
+        flash('Check your email for the instructions to reset your password')
+        return redirect(url_for('login'))
+    return render_template('reset_password_request.html',
+                           title='Reset Password', form=form)
+
+
+@app.route('/reset_password/<token>', methods=['GET', 'POST'])
+def reset_password(token):
+    if current_user.is_authenticated:
+        return redirect(url_for('index'))
+    user = User.verify_reset_password_token(token)
+    if not user:
+        return redirect(url_for('index'))
+    form = ResetPasswordForm()
+    if form.validate_on_submit():
+        user.set_password(form.password.data)
+        db.session.commit()
+        flash('Your password has been reset.')
+        return redirect(url_for('login'))
+    return render_template('reset_password.html', form=form)
 
 
 @app.route('/user/<username>')
@@ -173,20 +201,4 @@
         flash(f'You are not following {username}.')
         return redirect(url_for('user', username=username))
     else:
-        return redirect(url_for('index'))
-
-
-@app.route('/reset_password_request', methods=['GET', 'POST'])
-def reset_password_request():
-    if current_user.is_authenticated:
-        return redirect(url_for('index.html'))
-    form = ResetPasswordRequestForm()
-    if form.validate_on_submit():
-        user = db.session.scalar(
-                sa.select(User).where(User.email == form.email.data))
-        if user:
-            send_password_reset_email(user)
-        flash('Check your email for the instructions to reset your password')
-        return redirect(url_for('login'))
-    return render_template('reset_password_request.html',
-                           title='Reset Password', form=form)+        return redirect(url_for('index'))