{% extends 'base.html' %}
{% import "bootstrap_wtf.html" as wtf %}

{% block styles %}
<style>
    body {
        background: url('/static/images/background.jpg') no-repeat center center fixed;
        background-size: cover;
    }
    .card {
        background-color: rgba(255, 255, 255, 0.9);
        border-radius: 10px;
        margin-bottom: 1rem;
    }
    .card-body {
        padding: 1.5rem;
    }
    .pagination {
        justify-content: center;
    }
    .left-align {
        text-align: left;
    }
    .form-card {
        margin-bottom: 2rem; /* Larger margin for the form card */
    }
    .post-card {
        margin-bottom: 1rem; /* Smaller margin for post cards */
    }
</style>
{% endblock %}

{% block content %}
<div class="container mt-5">
<<<<<<< HEAD
    <div class="row justify-content-center">
        <div class="col-md-6 bg-white">
            <h1>{{ _('Hi, %(username)s!', username=current_user.username) }}</h1>
            {% if form %}
            {{ wtf.quick_form(form) }}
            {% endif %}
            {% for post in posts %}
                {% include '_post.html' %}
            {% endfor %}
            <nav aria-label="Post navigation">
                <ul class="pagination">
                    <li class="page-item{% if not prev_url %} disabled{% endif %}">
                        <a class="page-link" href="{{ prev_url }}">
                            <span aria-hidden="true">&larr;</span> {{ _('Newer posts') }}
                        </a>
                    </li>
                    <li class="page-item{% if not next_url %} disabled{% endif %}">
                        <a class="page-link" href="{{ next_url }}">
                            {{ _('Older posts') }} <span aria-hidden="true">&rarr;</span>
                        </a>
                    </li>
                </ul>
            </nav>
        </div>
    </div>
</div>
    
=======
    <h1 class="left-align">{{ _('Hi, %(username)s!', username=current_user.username) }}</h1>
    {% if form %}
        <div class="card form-card">
            <div class="card-body">
                {{ wtf.quick_form(form) }}
            </div>
        </div>
    {% endif %}
    {% for post in posts %}
        <div class="card post-card">
            <div class="card-body">
                {% include '_post.html' %}
            </div>
        </div>
    {% endfor %}
    <nav aria-label="Post navigation">
        <ul class="pagination">
            <li class="page-item{% if not prev_url %} disabled{% endif %}">
                <a class="page-link" href="{{ prev_url }}">
                    <span aria-hidden="true">&larr;</span> {{ _('Newer posts') }}
                </a>
            </li>
            <li class="page-item{% if not next_url %} disabled{% endif %}">
                <a class="page-link" href="{{ next_url }}">
                    {{ _('Older posts') }} <span aria-hidden="true">&rarr;</span>
                </a>
            </li>
        </ul>
    </nav>
</div>
>>>>>>> ef5d9fbe
{% endblock %}<|MERGE_RESOLUTION|>--- conflicted
+++ resolved
@@ -32,7 +32,6 @@
 
 {% block content %}
 <div class="container mt-5">
-<<<<<<< HEAD
     <div class="row justify-content-center">
         <div class="col-md-6 bg-white">
             <h1>{{ _('Hi, %(username)s!', username=current_user.username) }}</h1>
@@ -60,36 +59,4 @@
     </div>
 </div>
     
-=======
-    <h1 class="left-align">{{ _('Hi, %(username)s!', username=current_user.username) }}</h1>
-    {% if form %}
-        <div class="card form-card">
-            <div class="card-body">
-                {{ wtf.quick_form(form) }}
-            </div>
-        </div>
-    {% endif %}
-    {% for post in posts %}
-        <div class="card post-card">
-            <div class="card-body">
-                {% include '_post.html' %}
-            </div>
-        </div>
-    {% endfor %}
-    <nav aria-label="Post navigation">
-        <ul class="pagination">
-            <li class="page-item{% if not prev_url %} disabled{% endif %}">
-                <a class="page-link" href="{{ prev_url }}">
-                    <span aria-hidden="true">&larr;</span> {{ _('Newer posts') }}
-                </a>
-            </li>
-            <li class="page-item{% if not next_url %} disabled{% endif %}">
-                <a class="page-link" href="{{ next_url }}">
-                    {{ _('Older posts') }} <span aria-hidden="true">&rarr;</span>
-                </a>
-            </li>
-        </ul>
-    </nav>
-</div>
->>>>>>> ef5d9fbe
 {% endblock %}