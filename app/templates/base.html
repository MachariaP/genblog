--- conflicted
+++ resolved
@@ -13,12 +13,6 @@
         rel="stylesheet"
         integrity="sha384-T3c6CoIi6uLrA9TneNEoa7RxnatzjcDSCmG1MXxSR1GAsXEV/Dwwykc2MPK8M2HN"
         crossorigin="anonymous">
-<<<<<<< HEAD
-    <style>
-      body
-      {
-        background-image: url("{{ url_for('static', filename='images/bg_image.jpeg') }}");
-=======
     <link href="https://fonts.googleapis.com/css2?family=Roboto:wght@400;700&display=swap" rel="stylesheet">
     <style>
       body {
@@ -52,7 +46,6 @@
       }
       .footer a:hover {
         text-decoration: underline;
->>>>>>> 45f4328d
       }
     </style>
   </head>
@@ -87,13 +80,10 @@
             <li class="nav-item">
               <a class="nav-link" aria-current="page" href="{{ url_for('main.messages') }}">{{ _('Messages') }}
                 {% set unread_message_count = current_user.unread_message_count() %}
-<<<<<<< HEAD
-                <span id="message_count" class="badge text-bg-danger"
-                      style="visibility: {% if unread_message_count %} visible
-=======
+
                 <span id="message_count" class="badge bg-danger"
                       style="visibility: {% if unread_message_count %}visible
->>>>>>> 45f4328d
+
                                          {% else %}hidden{% endif %};">
                     {{ unread_message_count }}
                 </span>
